# NOTE: The following still need testing

# | event_crud.create_event
# |   1. check location_id is not null and exists in DB  ----
# |   2. check that the creator_id (user_id) is valid AND authorized  ----
# |   3. create tickets and test that they are added to tickets partition
# |   4. test that a created event is added to the locations partition

#--------------------------------------SETUP----------------------------------------
# test_event_crud.py
import unittest
import uuid
import os
import requests
import json
import jsonschema
from azure.cosmos import CosmosClient, exceptions
from datetime import datetime, timedelta
from dateutil import tz
from jsonschema.exceptions import ValidationError, SchemaError


settings_file = os.path.join(os.path.dirname(__file__), '..', 'local.settings.json')
with open(settings_file) as f:
    settings = json.load(f).get('Values', {})

for key, value in settings.items():
    os.environ[key] = value

# ----------------------------------TEST DOCS----------------------------------------
mock_user_doc_auth_true = {
    "user_id": "user_1234",
    "IP": "127.0.0.1",
    "email": "test@example.com",
    "auth": True,
    "password": "hashed_password"
}

mock_user_doc_auth_false = {
    "user_id": "user_5678",
    "IP": "192.168.1.100",
    "email": "noauth@example.com",
    "auth": False,
    "password": "hashed_password"
}

mock_location_doc = {
    "id": "loc_1234",
    "location_id": "loc_1234",
    "location_name": "Main Hall",
    "capacity": 100,
    "events_ids": []
}

# ---------------------------------------TESTS---------------------------------------
def isoformat_now_plus(days_offset=0):
    """
    Return a string in the format: yyyy-MM-ddTHH:mm:ss.ffffffZ
    (up to 6 fractional digits), always in UTC.
    """
    dt_utc = datetime.now(tz=tz.UTC) + timedelta(days=days_offset)
    return dt_utc.strftime("%Y-%m-%dT%H:%M:%S.%fZ")

class TestIntegrationCreateEvent(unittest.TestCase):

    @classmethod
    def setUpClass(cls):
        """
        setUpClass runs once before all tests.
        We establish a real CosmosClient and create references to our containers.
        We'll also prepare a test location and user in the DB (with auth=True).
        """

        # 1) Load environment vars (from local.settings.json or system env)
        cls.connection_string = os.environ.get("DB_CONNECTION_STRING")
        cls.db_name = os.environ.get("DB_NAME", "evecs")
        cls.events_container_name = os.environ.get("EVENTS_CONTAINER", "events")
        cls.locations_container_name = os.environ.get("LOCATIONS_CONTAINER", "locations")
        cls.users_container_name = os.environ.get("USERS_CONTAINER", "users")

        # 2) Initialize the CosmosClient
        cls.client = CosmosClient.from_connection_string(cls.connection_string)
        cls.db = cls.client.get_database_client(cls.db_name)
        cls.events_container = cls.db.get_container_client(cls.events_container_name)
        cls.locations_container = cls.db.get_container_client(cls.locations_container_name)
        cls.users_container = cls.db.get_container_client(cls.users_container_name)

        # 3) Insert a test location doc (for use in all tests)
        cls.location_id = f"loc_{uuid.uuid4()}"
        cls.location_doc = {
            "id": cls.location_id,
            "location_id": cls.location_id,
            "location_name": "Integration Test Location",
            "capacity": 500,
            "events_ids": []
        }
        cls.locations_container.create_item(cls.location_doc)

        # 4) Insert a test user doc with auth=True
        cls.user_id = f"user_{uuid.uuid4()}"
        cls.user_doc = {
            "id": cls.user_id,
            "user_id": cls.user_id,
            "IP": "127.0.0.1",
            "email": "authuser@example.com",
            "auth": True,
            "password": "hashed_password"
        }
        cls.users_container.create_item(cls.user_doc)

        # 5) Base URL for your deployed Azure Function App (no trailing slash)
        cls.base_url = "http://localhost:7071/api"
        cls.deployment_url = "https://evecs.azurewebsites.net/api"

        # 6) Load the function app key if needed (for Function-level auth)
        cls.function_key = os.environ.get("FUNCTION_APP_KEY", "")

        # 7) Event schema path
        cls.schema_path = os.path.join(os.path.dirname(__file__), '..', 'schemas', 'event.json')

    @classmethod
    def tearDownClass(cls):
        """
        tearDownClass runs once after all tests finish.
        Clean up the location and user docs we created in the DB.
        """
        try:
            cls.locations_container.delete_item(
                item=cls.location_id,
                partition_key=cls.location_id
            )
        except exceptions.CosmosResourceNotFoundError:
            pass
        except Exception as e:
            print(f"Error cleaning up location doc: {e}")

        try:
            cls.users_container.delete_item(
                item=cls.user_id,
                partition_key=cls.user_id
            )
        except exceptions.CosmosResourceNotFoundError:
            pass
        except Exception as e:
            print(f"Error cleaning up user doc: {e}")

    # ----------------------------------------------------------------
    # Helper: Build URL with function key
    # ----------------------------------------------------------------
    def _get_create_event_url(self) -> str:
        """
        Returns the 'create_event' endpoint with the function key appended.
        Example: https://evecs.azurewebsites.net/api/create_event?code=XYZ
        """
<<<<<<< HEAD
        return f"{self.base_url}/create_event"#?code={self.function_key}"

=======
        return f"{self.base_url}/create_event"
        #return f"{self.deployment_url}/create_event?code={self.function_key}"
    
>>>>>>> 7cf8c4bd
    # ----------------------------------------------------------------
    # 1. Test that DB/partition connections work.
    #    query on each container to ensure no exceptions.
    # ----------------------------------------------------------------
    def test_db_connection_check(self):
        try:
            list(self.events_container.read_all_items())
            list(self.locations_container.read_all_items())
            list(self.users_container.read_all_items())
            # If we got here, we're presumably able to connect. We'll just assert True.
            self.assertTrue(True)
        except Exception as e:
            self.fail(f"Database connection check failed: {e}")

    def test_events_schema(self):
        """
        Test that the 'event.json' file itself is valid JSON Schema (draft-07).
        """
        with open(self.schema_path, 'r') as f:
            schema = json.load(f)

        try:
            jsonschema.Draft7Validator.check_schema(schema)
        except SchemaError as e:
            print("Schema Error:", e)
            self.fail("Schema is not valid JSON Schema (draft-07)!")
        except Exception as e:
            self.fail(f"Unexpected error checking schema: {e}")

        # If we get here, schema is valid
        print("Schema passes draft-07 check!")

    def test_created_event_validation(self):
        """
        Test that a properly formed event document
        actually validates against 'event.json'.
        """
        with open(self.schema_path, 'r') as f:
            schema = json.load(f)

        valid_body = {
            "event_id": str(uuid.uuid4()),         # required
            "creator_id": ["creator_123"],         # array of strings
            "name": "Integration Test Event",
            "group": "lecture",
            "desc": "This is a valid event document.",
            "location_id": "loc_456",
            "start_date": isoformat_now_plus(1),   # Tomorrow
            "end_date": isoformat_now_plus(2),     # Day after tomorrow
            "max_tick": 100,
            "img_url": "https://example.com/image.png",
            "tags": ["lecture", "society"]
        }

        try:
            # Validate against the event schema
            jsonschema.validate(instance=valid_body, schema=schema)
            print("Valid event document passes schema validation!")
        except ValidationError as e:
            print("Validation Error:", e)
            self.fail("Document should be valid but failed validation!")
        except Exception as e:
            print("Unexpected Error:", e)
            self.fail("Unexpected error when validating document!")

    # ----------------------------------------------------------------
    # 3. Systematically test incorrect formatting & constraints
    # ----------------------------------------------------------------

    # 3.1. Check start_date < end_date
    def test_start_date_less_than_end_date(self):
        endpoint_url = self._get_create_event_url()
        bad_body = {
            "user_id": self.user_id,
            "name": "Bad date event",
            "group": "lecture",
            "desc": "Start >= End",
            "location_id": self.location_id,
            "start_date": isoformat_now_plus(2),  # +2 days
            "end_date": isoformat_now_plus(1),    # +1 day
            "max_tick": 100
        }
        resp = requests.post(endpoint_url, json=bad_body)
        self.assertEqual(resp.status_code, 400, f"Expected 400, got {resp.status_code}")
        data = resp.json()
        self.assertIn("Start date must be strictly before end date", data["error"])

    # 3.2. max_tick > 0 
    def test_max_tick_positive(self):
        endpoint_url = self._get_create_event_url()

        # max_tick = 0
        body_with_zero_tick = {
            "user_id": self.user_id,
            "name": "Zero Tick Event",
            "group": "lecture",
            "desc": "max_tick is zero",
            "location_id": self.location_id,
            "start_date": isoformat_now_plus(1),
            "end_date": isoformat_now_plus(2),
            "max_tick": 0
        }
        resp = requests.post(endpoint_url, json=body_with_zero_tick)
        self.assertEqual(resp.status_code, 400, f"Expected 400, got {resp.status_code}")
        self.assertIn("max_tick must be greater than 0", resp.json()["error"])

<<<<<<< HEAD
        # max_tick_pp = 0
        body_with_zero_tick_pp = {
            "user_id": self.user_id,
            "name": "Zero Tick PP Event",
            "group": "lecture",
            "desc": "max_tick_pp is zero",
            "location_id": self.location_id,
            "start_date": isoformat_now_plus(1),
            "end_date": isoformat_now_plus(2),
            "max_tick": 10,
            "max_tick_pp": 0
        }
        resp = requests.post(endpoint_url, json=body_with_zero_tick_pp)
        self.assertEqual(resp.status_code, 400, f"Expected 400, got {resp.status_code}")
        self.assertIn("max_tick_pp must be greater than 0", resp.json()["error"])

=======
>>>>>>> 7cf8c4bd
    # 3.3. img_url must be a valid URL (or empty)
    def test_img_url_must_be_valid_or_empty(self):
        endpoint_url = self._get_create_event_url()
        body_invalid_url = {
            "user_id": self.user_id,
            "name": "Bad Img URL Event",
            "group": "lecture",
            "desc": "Invalid URL for image",
            "location_id": self.location_id,
            "start_date": isoformat_now_plus(1),
            "end_date": isoformat_now_plus(2),
            "max_tick": 10,
            "img_url": "not a real url"
        }
        resp = requests.post(endpoint_url, json=body_invalid_url)
        self.assertEqual(resp.status_code, 400, f"Expected 400, got {resp.status_code}")
        self.assertIn("img_url must be a valid URL or empty", resp.json()["error"])

    # 3.4. Check user.auth == True
    def test_user_auth_must_be_true(self):
        """
        Create a new user doc with auth=False, then attempt creation.
        """
        # Insert a user with auth=False
        bad_user_id = f"user_{uuid.uuid4()}"
        bad_user_doc = {
            "id": bad_user_id,
            "user_id": bad_user_id,
            "IP": "127.0.0.2",
            "email": "noauth@example.com",
            "auth": False,
            "password": "hashed_password"
        }
        self.users_container.create_item(bad_user_doc)

        endpoint_url = self._get_create_event_url()
        body = {
            "user_id": bad_user_id,
            "name": "Unauthorized Event",
            "group": "lecture",
            "desc": "Should fail",
            "location_id": self.location_id,
            "start_date": isoformat_now_plus(1),
            "end_date": isoformat_now_plus(2),
            "max_tick": 10
        }
        resp = requests.post(endpoint_url, json=body)
        self.assertEqual(resp.status_code, 403, f"Expected 403, got {resp.status_code}")
        self.assertIn("is not authorized to create events", resp.json()["error"])

        # Clean up that user
        self._delete_user_in_db(bad_user_id)

    # 3.5. name and desc must be strings
    def test_name_and_desc_must_be_strings(self):
        endpoint_url = self._get_create_event_url()
        body = {
            "user_id": self.user_id,
            "name": 12345,  # not a string
            "group": "lecture",
            "desc": ["not", "a", "string"],
            "location_id": self.location_id,
            "start_date": isoformat_now_plus(1),
            "end_date": isoformat_now_plus(2),
            "max_tick": 10
        }
        resp = requests.post(endpoint_url, json=body)
        self.assertEqual(resp.status_code, 400, f"Expected 400, got {resp.status_code}")
        error_msg = resp.json()["error"]
        # The function checks name first, so we'll see that error
        self.assertIn("Event name must be a string", error_msg)

    # 3.6. group must be in valid_groups
    def test_group_must_be_in_valid_groups(self):
        endpoint_url = self._get_create_event_url()
        body = {
            "user_id": self.user_id,
            "name": "Bad group",
            "group": "random_group",
            "desc": "This event has invalid group",
            "location_id": self.location_id,
            "start_date": isoformat_now_plus(1),
            "end_date": isoformat_now_plus(2),
            "max_tick": 10
        }
        resp = requests.post(endpoint_url, json=body)
        self.assertEqual(resp.status_code, 400, f"Expected 400, got {resp.status_code}")
        self.assertIn("Invalid event group 'random_group'", resp.json()["error"])

    # 3.7. tags must be a list of valid tags
    def test_tags_must_be_valid(self):
        endpoint_url = self._get_create_event_url()
        body = {
            "user_id": self.user_id,
            "name": "Tags Test",
            "group": "lecture",
            "desc": "Invalid tags",
            "location_id": self.location_id,
            "start_date": isoformat_now_plus(1),
            "end_date": isoformat_now_plus(2),
            "max_tick": 10,
            "tags": ["lecture", 123]  # 123 is not a string
        }
        resp = requests.post(endpoint_url, json=body)
        self.assertEqual(resp.status_code, 400, f"Expected 400, got {resp.status_code}")
        self.assertIn("Each tag must be a string", resp.json()["error"])

        # Now test a string tag that isn't in valid_tags
        body["tags"] = ["lecture", "invalid_tag"]
        resp = requests.post(endpoint_url, json=body)
        self.assertEqual(resp.status_code, 400, f"Expected 400, got {resp.status_code}")
        self.assertIn("Invalid tag 'invalid_tag'", resp.json()["error"])

    # 3.8. Properly formatted event object with optional fields
    def test_correctly_formatted_event_with_optional_fields(self):
        endpoint_url = self._get_create_event_url()
        body = {
            "user_id": self.user_id,
            "name": "Event with optional fields",
            "group": "lecture",
            "desc": "Testing tags + valid URL",
            "location_id": self.location_id,
            "start_date": isoformat_now_plus(1),
            "end_date": isoformat_now_plus(2),
            "max_tick": 20,
            "tags": ["lecture", "music"],
            "img_url": "https://example.com/event.png"
        }
        print("TEST-BODY: ", body, "\n")

        # POST to the endpoint
        resp = requests.post(endpoint_url, json=body)
        self.assertIn(resp.status_code, [200, 201], f"Expected 200 or 201, got {resp.status_code}")

        data = resp.json()
        self.assertEqual(data["result"], "success")

        # Here is the server-generated event_id
        server_event_id = data["event_id"]  
        self.assertTrue(server_event_id, "Returned event_id is empty.")

        # Confirm it is in the DB using the server's event_id
        try:
            # 1) Build a SQL query to find the event by server_event_id
            query = "SELECT * FROM c WHERE c.event_id = @event_id"
            params = [{"name": "@event_id", "value": server_event_id}]
            
            # 2) Execute the query
            items = list(self.events_container.query_items(
                query=query,
                parameters=params,
                enable_cross_partition_query=True
            ))
            
            # 3) Check if any items were returned
            if not items:
                self.fail("Event not found in DB after creation.")
            
            # 4) Grab the first matching document
            event_doc = items[0]
            print(f"Event doc: {event_doc}")
            self.assertIsNotNone(event_doc)
            self.assertEqual(event_doc["tags"], body["tags"])
        
        except exceptions.CosmosHttpResponseError as e:
            self.fail(f"An error occurred while querying the DB: {str(e)}")

        # Cleanup
        self._delete_event_in_db(server_event_id)

    # ----------------------------------------------------------------
    # Helper Methods
    # ----------------------------------------------------------------
    def _delete_event_in_db(self, event_id: str):
        try:
            self.events_container.delete_item(event_id, partition_key=event_id)
        except exceptions.CosmosResourceNotFoundError:
            pass
        except Exception as e:
            print(f"Error cleaning up event '{event_id}': {e}")

    def _delete_user_in_db(self, user_id: str):
        try:
            self.users_container.delete_item(user_id, partition_key=user_id)
        except exceptions.CosmosResourceNotFoundError:
            pass
        except Exception as e:
            print(f"Error cleaning up user '{user_id}': {e}")


if __name__ == '__main__':
    unittest.main()<|MERGE_RESOLUTION|>--- conflicted
+++ resolved
@@ -152,14 +152,8 @@
         Returns the 'create_event' endpoint with the function key appended.
         Example: https://evecs.azurewebsites.net/api/create_event?code=XYZ
         """
-<<<<<<< HEAD
-        return f"{self.base_url}/create_event"#?code={self.function_key}"
-
-=======
-        return f"{self.base_url}/create_event"
-        #return f"{self.deployment_url}/create_event?code={self.function_key}"
-    
->>>>>>> 7cf8c4bd
+        return f"{self.base_url}/create_event?code={self.function_key}"
+
     # ----------------------------------------------------------------
     # 1. Test that DB/partition connections work.
     #    query on each container to ensure no exceptions.
@@ -266,12 +260,11 @@
         self.assertEqual(resp.status_code, 400, f"Expected 400, got {resp.status_code}")
         self.assertIn("max_tick must be greater than 0", resp.json()["error"])
 
-<<<<<<< HEAD
         # max_tick_pp = 0
         body_with_zero_tick_pp = {
             "user_id": self.user_id,
             "name": "Zero Tick PP Event",
-            "group": "lecture",
+            "type": "lecture",
             "desc": "max_tick_pp is zero",
             "location_id": self.location_id,
             "start_date": isoformat_now_plus(1),
@@ -283,8 +276,6 @@
         self.assertEqual(resp.status_code, 400, f"Expected 400, got {resp.status_code}")
         self.assertIn("max_tick_pp must be greater than 0", resp.json()["error"])
 
-=======
->>>>>>> 7cf8c4bd
     # 3.3. img_url must be a valid URL (or empty)
     def test_img_url_must_be_valid_or_empty(self):
         endpoint_url = self._get_create_event_url()
